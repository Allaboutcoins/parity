--- conflicted
+++ resolved
@@ -20,15 +20,8 @@
 import { bindActionCreators } from 'redux';
 
 import { updateBackground } from '@parity/shared/redux/providers/settings/actions';
-<<<<<<< HEAD
-
-import { Button, Container } from '~/ui';
-import ParityBackground from '~/ui/ParityBackground';
-import { RefreshIcon } from '~/ui/Icons';
-=======
 import { Button, Container, ParityBackground } from '@parity/ui';
 import { RefreshIcon } from '@parity/ui/Icons';
->>>>>>> c27d96a4
 
 import layout from '../layout.css';
 import styles from './background.css';
