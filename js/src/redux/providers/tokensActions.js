// Copyright 2015-2017 Parity Technologies (UK) Ltd.
// This file is part of Parity.

// Parity is free software: you can redistribute it and/or modify
// it under the terms of the GNU General Public License as published by
// the Free Software Foundation, either version 3 of the License, or
// (at your option) any later version.

// Parity is distributed in the hope that it will be useful,
// but WITHOUT ANY WARRANTY; without even the implied warranty of
// MERCHANTABILITY or FITNESS FOR A PARTICULAR PURPOSE.  See the
// GNU General Public License for more details.

// You should have received a copy of the GNU General Public License
// along with Parity.  If not, see <http://www.gnu.org/licenses/>.

<<<<<<< HEAD
import { uniq, chunk } from 'lodash';
=======
import { chunk, uniq } from 'lodash';
>>>>>>> 6125e46b

import Contracts from '~/contracts';
import { LOG_KEYS, getLogger } from '~/config';
import { fetchTokenIds, fetchTokensInfo } from '~/util/tokens';

import { updateTokensFilter } from './balancesActions';
import { setAddressImage } from './imagesActions';

const log = getLogger(LOG_KEYS.Balances);

export function setTokens (tokens) {
  return {
    type: 'setTokens',
    tokens
  };
}

export function loadTokens (options = {}) {
  log.debug('loading tokens', Object.keys(options).length ? options : '');

  return (dispatch, getState) => {
    const { tokenReg } = Contracts.get();

    tokenReg.getInstance()
      .then((tokenRegInstance) => {
        return fetchTokenIds(tokenRegInstance);
      })
      .then((tokenIndexes) => dispatch(fetchTokens(tokenIndexes, options)))
      .catch((error) => {
        console.warn('tokens::loadTokens', error);
      });
  };
}

export function fetchTokens (_tokenIndexes, options = {}) {
  const tokenIndexes = uniq(_tokenIndexes || []);
  const tokenChunks = chunk(tokenIndexes, 64);

  return (dispatch, getState) => {
    const { api, images } = getState();
    const { tokenReg } = Contracts.get();

<<<<<<< HEAD
    const processChunk = (chunk) => {
      if (!chunk || chunk.length === 0) {
        return Promise.resolve(true);
      }

      let tokens = {};

      return tokenReg.getContract()
        .then((tokenReg) => {
          return fetchTokensInfo(api, tokenReg, chunk);
        })
        .then((results) => {
          tokens = results
            .filter((token) => {
              return token.name && token.address && !/^(0x)?0*$/.test(token.address);
            })
            .reduce((tokens, token) => {
              const { id, image, address } = token;

              // dispatch only the changed images
              if (images[address] !== image) {
                dispatch(setAddressImage(address, image, true));
              }

              tokens[id] = token;
              return tokens;
            }, tokens);

          log.debug('fetched token', tokens);

          dispatch(setTokens(tokens));
          dispatch(updateTokensFilter(null, null, options));
        })
        .catch((error) => {
          console.warn('tokens::fetchTokens', error);
        });
    };
    let promise = Promise.resolve(true);

    while (tokenChunks.length) {
      const chunk = tokenChunks.shift();
=======
    let tokenRegContract;
>>>>>>> 6125e46b

    return tokenReg.getContract()
      .then((_tokenRegContract) => {
        tokenRegContract = _tokenRegContract;
      })
      .then(() => {
        let promise = Promise.resolve();

        tokenChunks.forEach((tokenChunk) => {
          promise = promise
            .then(() => fetchTokensInfo(api, tokenRegContract, tokenChunk))
            .then((results) => {
              const tokens = results
                .filter((token) => {
                  return token.name && token.address && !/^(0x)?0*$/.test(token.address);
                })
                .reduce((tokens, token) => {
                  const { id, image, address } = token;

                  // dispatch only the changed images
                  if (images[address] !== image) {
                    dispatch(setAddressImage(address, image, true));
                  }

                  tokens[id] = token;
                  return tokens;
                }, {});

              log.debug('fetched token', tokens);

              dispatch(setTokens(tokens));
              dispatch(updateTokensFilter(null, null, options));
            });
        });

        return promise;
      })
      .catch((error) => {
        console.warn('tokens::fetchTokens', error);
      });
  };
}<|MERGE_RESOLUTION|>--- conflicted
+++ resolved
@@ -14,11 +14,7 @@
 // You should have received a copy of the GNU General Public License
 // along with Parity.  If not, see <http://www.gnu.org/licenses/>.
 
-<<<<<<< HEAD
-import { uniq, chunk } from 'lodash';
-=======
 import { chunk, uniq } from 'lodash';
->>>>>>> 6125e46b
 
 import Contracts from '~/contracts';
 import { LOG_KEYS, getLogger } from '~/config';
@@ -61,57 +57,8 @@
     const { api, images } = getState();
     const { tokenReg } = Contracts.get();
 
-<<<<<<< HEAD
-    const processChunk = (chunk) => {
-      if (!chunk || chunk.length === 0) {
-        return Promise.resolve(true);
-      }
-
-      let tokens = {};
-
-      return tokenReg.getContract()
-        .then((tokenReg) => {
-          return fetchTokensInfo(api, tokenReg, chunk);
-        })
-        .then((results) => {
-          tokens = results
-            .filter((token) => {
-              return token.name && token.address && !/^(0x)?0*$/.test(token.address);
-            })
-            .reduce((tokens, token) => {
-              const { id, image, address } = token;
-
-              // dispatch only the changed images
-              if (images[address] !== image) {
-                dispatch(setAddressImage(address, image, true));
-              }
-
-              tokens[id] = token;
-              return tokens;
-            }, tokens);
-
-          log.debug('fetched token', tokens);
-
-          dispatch(setTokens(tokens));
-          dispatch(updateTokensFilter(null, null, options));
-        })
-        .catch((error) => {
-          console.warn('tokens::fetchTokens', error);
-        });
-    };
-    let promise = Promise.resolve(true);
-
-    while (tokenChunks.length) {
-      const chunk = tokenChunks.shift();
-=======
-    let tokenRegContract;
->>>>>>> 6125e46b
-
     return tokenReg.getContract()
-      .then((_tokenRegContract) => {
-        tokenRegContract = _tokenRegContract;
-      })
-      .then(() => {
+      .then((tokenRegContract) => {
         let promise = Promise.resolve();
 
         tokenChunks.forEach((tokenChunk) => {
