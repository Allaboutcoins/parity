//! DB backend wrapper for Account trie
use util::*;

static NULL_RLP_STATIC: [u8; 1] = [0x80; 1];

#[inline]
fn combine_key<'a>(address_hash: &'a H256, key: &'a H256) -> H256 {
	address_hash ^ key
}

// TODO: introduce HashDBMut?
/// DB backend wrapper for Account trie
/// Transforms trie node keys for the database
pub struct AccountDB<'db> {
	db: &'db HashDB,
	address_hash: H256,
<<<<<<< HEAD
}

// used to ensure that account storage keys are unique in the database.
#[inline]
fn combine_key<'a>(address: &'a H256, key: &'a H256) -> H256 {
	address ^ key
}

impl<'db> AccountDB<'db> {
	/// Create an AccountDB from an address.
	pub fn new(db: &'db HashDB, address: &Address) -> AccountDB<'db> {
		Self::from_hash(db, address.sha3())
	}

	/// Create an AccountDB from an address' hash.
	pub fn from_hash(db: &'db HashDB, address_hash: H256) -> AccountDB<'db> {
		AccountDB {
			db: db,
			address_hash: address_hash
=======
}

impl<'db> AccountDB<'db> {
	/// Create a new AccountDB from an address.
	pub fn new(db: &'db HashDB, address: &Address) -> Self {
		Self::from_hash(db, address.sha3())
	}

	/// Create a new AcountDB from an address' hash.
	pub fn from_hash(db: &'db HashDB, address_hash: H256) -> Self {
		AccountDB {
			db: db,
			address_hash: address_hash,
>>>>>>> 601ebcf3
		}
	}
}

impl<'db> HashDB for AccountDB<'db>{
	fn keys(&self) -> HashMap<H256, i32> {
		unimplemented!()
	}

	fn get(&self, key: &H256) -> Option<&[u8]> {
		if key == &SHA3_NULL_RLP {
			return Some(&NULL_RLP_STATIC);
		}
		self.db.get(&combine_key(&self.address_hash, key))
	}

	fn contains(&self, key: &H256) -> bool {
		if key == &SHA3_NULL_RLP {
			return true;
		}
		self.db.contains(&combine_key(&self.address_hash, key))
	}

	fn insert(&mut self, _value: &[u8]) -> H256 {
		unimplemented!()
	}

	fn emplace(&mut self, _key: H256, _value: Bytes) {
		unimplemented!()
	}

	fn remove(&mut self, _key: &H256) {
		unimplemented!()
	}
}

/// DB backend wrapper for Account trie
pub struct AccountDBMut<'db> {
	db: &'db mut HashDB,
	address_hash: H256,
}

impl<'db> AccountDBMut<'db> {
<<<<<<< HEAD
	/// Create an AccountDBMut from an address.
	pub fn new(db: &'db mut HashDB, address: &Address) -> AccountDBMut<'db> {
		Self::from_hash(db, address.sha3())
	}

	/// Create an AccountDBMut from an address' hash.
	pub fn from_hash(db: &'db mut HashDB, address_hash: H256) -> AccountDBMut<'db> {
=======
	/// Create a new AccountDB from an address.
	pub fn new(db: &'db mut HashDB, address: &Address) -> Self {
		Self::from_hash(db, address.sha3())
	}

	/// Create a new AcountDB from an address' hash.
	pub fn from_hash(db: &'db mut HashDB, address_hash: H256) -> Self {
>>>>>>> 601ebcf3
		AccountDBMut {
			db: db,
			address_hash: address_hash,
		}
	}

	#[allow(dead_code)]
	pub fn immutable(&'db self) -> AccountDB<'db> {
		AccountDB { db: self.db, address_hash: self.address_hash.clone() }
	}
}

impl<'db> HashDB for AccountDBMut<'db>{
	fn keys(&self) -> HashMap<H256, i32> {
		unimplemented!()
	}

	fn get(&self, key: &H256) -> Option<&[u8]> {
		if key == &SHA3_NULL_RLP {
			return Some(&NULL_RLP_STATIC);
		}
		self.db.get(&combine_key(&self.address_hash, key))
	}

	fn contains(&self, key: &H256) -> bool {
		if key == &SHA3_NULL_RLP {
			return true;
		}
		self.db.contains(&combine_key(&self.address_hash, key))
	}

	fn insert(&mut self, value: &[u8]) -> H256 {
		if value == &NULL_RLP {
			return SHA3_NULL_RLP.clone();
		}
		let k = value.sha3();
		let ak = combine_key(&self.address_hash, &k);
		self.db.emplace(ak, value.to_vec());
		k
	}

	fn emplace(&mut self, key: H256, value: Bytes) {
		if key == SHA3_NULL_RLP {
			return;
		}
		let key = combine_key(&self.address_hash, &key);
		self.db.emplace(key, value.to_vec())
	}

	fn remove(&mut self, key: &H256) {
		if key == &SHA3_NULL_RLP {
			return;
		}
		let key = combine_key(&self.address_hash, key);
		self.db.remove(&key)
	}
}

<|MERGE_RESOLUTION|>--- conflicted
+++ resolved
@@ -14,27 +14,6 @@
 pub struct AccountDB<'db> {
 	db: &'db HashDB,
 	address_hash: H256,
-<<<<<<< HEAD
-}
-
-// used to ensure that account storage keys are unique in the database.
-#[inline]
-fn combine_key<'a>(address: &'a H256, key: &'a H256) -> H256 {
-	address ^ key
-}
-
-impl<'db> AccountDB<'db> {
-	/// Create an AccountDB from an address.
-	pub fn new(db: &'db HashDB, address: &Address) -> AccountDB<'db> {
-		Self::from_hash(db, address.sha3())
-	}
-
-	/// Create an AccountDB from an address' hash.
-	pub fn from_hash(db: &'db HashDB, address_hash: H256) -> AccountDB<'db> {
-		AccountDB {
-			db: db,
-			address_hash: address_hash
-=======
 }
 
 impl<'db> AccountDB<'db> {
@@ -48,7 +27,6 @@
 		AccountDB {
 			db: db,
 			address_hash: address_hash,
->>>>>>> 601ebcf3
 		}
 	}
 }
@@ -92,15 +70,6 @@
 }
 
 impl<'db> AccountDBMut<'db> {
-<<<<<<< HEAD
-	/// Create an AccountDBMut from an address.
-	pub fn new(db: &'db mut HashDB, address: &Address) -> AccountDBMut<'db> {
-		Self::from_hash(db, address.sha3())
-	}
-
-	/// Create an AccountDBMut from an address' hash.
-	pub fn from_hash(db: &'db mut HashDB, address_hash: H256) -> AccountDBMut<'db> {
-=======
 	/// Create a new AccountDB from an address.
 	pub fn new(db: &'db mut HashDB, address: &Address) -> Self {
 		Self::from_hash(db, address.sha3())
@@ -108,7 +77,6 @@
 
 	/// Create a new AcountDB from an address' hash.
 	pub fn from_hash(db: &'db mut HashDB, address_hash: H256) -> Self {
->>>>>>> 601ebcf3
 		AccountDBMut {
 			db: db,
 			address_hash: address_hash,
